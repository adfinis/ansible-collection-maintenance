---

- name: This task only serves as a template for the tasks below
  ansible.builtin.set_fact:
    ignoreme: &task
      name: "{{ vars.taskid }}: {{ vars.name }}"
      register: task
      when:
        - "vars.taskid not in maintenance_exclude_tasks"
        - "maintenance_only is not defined or maintenance_only == vars.taskid"
  vars:
    taskid: ignore-me
    name: bar

- name: Include OS-specific vars
  ansible.builtin.include_vars: "{{ item }}"
  with_first_found:
    - "{{ ansible_facts.distribution }}{{ ansible_facts.distribution_major_version }}.yml"
    - "{{ ansible_facts.os_family }}{{ ansible_facts.distribution_major_version }}.yml"
    - "{{ ansible_facts.distribution }}.yml"
    - "{{ ansible_facts.os_family }}.yml"

- name: Gather local user accounts
  ansible.builtin.getent:
    database: passwd
    service: files

- name: Gather package facts
  ansible.builtin.package_facts:
    manager: auto
    strategy: all

- <<: *task
  vars:
    taskid: 10-028
    name: "Systemd: Check all important service units | Gather systemd unit facts"
  ansible.builtin.service_facts: {}

- <<: *task
  vars:
    taskid: 10-028
    name: "Systemd: Check all important service units | Check for failed units"
    failed_units: "{{ ansible_facts.services.items() | map(attribute=1) | selectattr('state', '==', 'failed') | map(attribute='name') | list }}"
  ansible.builtin.debug:
    var: failed_units
  changed_when: "failed_units | length > 0"

- <<: *task
  vars:
    taskid: 10-032
    name: "Disk: Fstab: fstab correct? | Run findmnt --verify --verbose"
  environment:
    LC_ALL: C
  ansible.builtin.command: "findmnt --verify --verbose"
  register: linux_mount_all
  changed_when: false
  check_mode: false
  failed_when: "linux_mount_all.rc not in [0, 1]"

- <<: *task
  vars:
    taskid: 10-032
    name: "Disk: Fstab: fstab correct? | Report findmnt results"
  ansible.builtin.debug:
    var: "linux_mount_all.stdout_lines"
  changed_when: "'Success, no errors or warnings detected' not in linux_mount_all.stdout_lines"

- <<: *task
  vars:
    taskid: 10-034
    name: "Disk: logrotate: Are there files in /var/log that are not rotated? | Find large files in /var/log"
  ansible.builtin.find:
    paths:
      - /var/log
<<<<<<< HEAD
    size: "{{ linux_allowed_large_logfiles_maxsize_mb }}"
    follow: yes
=======
    size: 16m
    follow: true
>>>>>>> f9e7ee7c
  register: linux_large_logfiles
  changed_when: false

  # Some of the files produced by the task above are sparse files, most notably /var/log/lastlog
  # Use stat to figure out the actual on-disk size
- <<: *task
  vars:
    taskid: 10-034
    name: "Disk: logrotate: Are there files in /var/log that are not rotated? | Stat found files in /var/log"
  ansible.builtin.stat:
    path: "{{ item }}"
    get_attributes: false
    get_checksum: false
    get_mime: false
  loop: "{{ linux_large_logfiles.files | map(attribute='path') | list }}"
  register: linux_large_logfiles_stat
  changed_when: false

- <<: *task
  vars:
    taskid: 10-034
    name: "Disk: logrotate: Are there files in /var/log that are not rotated? | Report large files in /var/log"
    # assuming 4k logical blocksize, which is to be expected nowadays
    large_files: "{{ linux_large_logfiles_stat.results | map(attribute='stat') | selectattr('blocks', 'gt', (linux_allowed_large_logfiles_maxsize_mb * 1024 / 4 | int)) | map(attribute='path') | list }}"
  ansible.builtin.debug:
    var: "large_files"
  changed_when: "large_files | length > 0"

- <<: *task
  vars:
    taskid: 10-035
    name: "Are there logfiles outside /var/log that are not rotated? | Find large files outside /var/log"
  adfinis.maintenance.find:
    paths: "{{ ansible_facts.mounts | map(attribute='mount') | list }}"
    prune: "{{ linux_large_logfiles_prune + linux_additional_large_logfiles_prune }}"
    xdev: true
    type: file
    size: "+16M"
    age: "-{{ 60 * 24 * 7 * 2 }}"  # two weeks
    exclude: "{{ linux_allowed_large_files + linux_additional_allowed_large_files + linux_allow_var_log }}"

- <<: *task
  vars:
    taskid: 10-037
    name: "Logrotate: Are there large files that point to a too verbose service?"
  ansible.builtin.slurp:
    src: "{{ linux_logrotate_status_file }}"
  register: logrotate_output

- <<: *task
  vars:
    taskid: 10-037
    name: "Logrotate: Are there large files that point to a too verbose service?"
  ansible.builtin.set_fact:
    logrotate_logs: "{{ logrotate_output.content | b64decode | split('\n') | map('split',' ') | map('first') |map('trim', '\"') | list }}"

- <<: *task
  vars:
    taskid: 10-037
    name: "Logrotate: Are there large files that point to a too verbose service?"
  adfinis.maintenance.find:
    paths: /var/log
    xdev: true
    type: file
    pattern: "*.log"
    exclude: "{{ linux_allowed_large_files + linux_additional_allowed_large_files }}"
  register: all_logs
  changed_when: false

- <<: *task
  vars:
    taskid: 10-037
    name: "Logrotate: Are there large files that point to a too verbose service?"
  ansible.builtin.set_fact:
    unmanaged_logs: "{{ all_logs.found | reject('in', logrotate_logs) | list }}"

- <<: *task
  vars:
    taskid: 10-037
    name: "Logrotate: Are there large files that point to a too verbose service?"
  ansible.builtin.debug:
    msg: "List of logs not managed by logrotate: \n{% for item in unmanaged_logs %}{{ item + '\n'}}{% endfor %}"
  when:
    - "vars.taskid not in maintenance_exclude_tasks"
    - "maintenance_only is not defined or maintenance_only == vars.taskid"
    - "unmanaged_logs | length > 0"
  changed_when: "unmanaged_logs | length > 0"

- <<: *task
  vars:
    taskid: 10-039
    name: "Logfiles: Does journald log to persistent storage? | Check age of system journal"
  ansible.builtin.stat:
    path: "/var/log/journal/{{ ansible_facts.machine_id }}/system.journal"
  register: linux_stat_system_journal
  check_mode: true

- <<: *task
  vars:
    taskid: 10-039
    name: "Logfiles: Does journald log to persistent storage? | Report age of system journal"
  ansible.builtin.debug:
    msg: >-
      /var/log/journal/{{ ansible_facts.machine_id }}/system.journal
      {% if not linux_stat_system_journal.stat.exists -%}
      does not exist
      {% else -%}
      was last modified {{ '%Y-%m-%d %H:%M:%S' | strftime(linux_stat_system_journal.stat.mtime) }}
      {% endif %}
  changed_when: "not linux_stat_system_journal.stat.exists or (ansible_facts.date_time.epoch | int - linux_stat_system_journal.stat.mtime) > 3600 * 48"

- <<: *task
  vars:
    taskid: 10-040
    name: "Security: User: Are all created users documented in the wiki with password? | Gather local users with password login"
  ansible.builtin.shell: |
    set -o pipefail  # need the return code of grep, not of cut
    grep '\\$' /etc/shadow | cut -d: -f1
  args:
    executable: /bin/bash  # -o pipefail is a bash feature
  changed_when: false
  register: linux_shadow_users
  failed_when: "linux_shadow_users.rc not in [0, 1]"

- <<: *task
  vars:
    taskid: 10-040
    name: "Security: User: Are all created users documented in the wiki with password? | Report local users with password login"
  ansible.builtin.debug:
    var: "linux_shadow_users.stdout_lines | difference(linux_allowed_login_users)"
  changed_when: "linux_shadow_users.stdout_lines | difference(linux_allowed_login_users) | length > 0"

- <<: *task
  vars:
    taskid: 10-041
    name: "Security: Logins: Are there logins from suspicious hosts/users? | Gather past logins from `last` output"
  adfinis.maintenance.lastlogins:
    allowed_users: "{{ linux_allowed_login_users + linux_additional_allowed_login_users }}"
    allowed_ips: "{{ linux_allowed_login_ips + linux_additional_allowed_login_ips }}"
    since: "{{ linux_allowed_login_since | default(omit) }}"

- <<: *task
  vars:
    taskid: 10-042
    name: "Security: SSH keys: Check for unknown or outdated keys for root and all users"
  adfinis.maintenance.audit_ssh_authorizedkeys:
    allowed: "{{ linux_allowed_ssh_authorized_keys + linux_additional_ssh_authorized_keys }}"
    limit_nss_backends: "{{ linux_allowed_ssh_nss_backends }}"
    ignore_nss_backends: "{{ linux_allowed_ssh_ignored_nss_backends }}"
  check_mode: true

- <<: *task
  vars:
    taskid: 10-050
    name: "Mail: serverlogs: Is serverlogs@ entered in /etc/aliases for root?"
  ansible.builtin.lineinfile:
    path: /etc/aliases
    regexp: "^root:"
    line: "root: {{ linux_serverlogs_root_alias }}"
    insertbefore: EOF
  when:
    - "vars.taskid not in maintenance_exclude_tasks"
    - "maintenance_only is not defined or maintenance_only == vars.taskid"
    - "'postfix' in ansible_facts.packages"
  check_mode: true

- <<: *task
  vars:
    taskid: 10-051
    name: "Mail: aliases.db: Make sure /etc/aliases.db is up to date"
  ansible.builtin.shell: "[ -f /etc/aliases ] && postalias /etc/aliases || exit 2"
  when:
    - "vars.taskid not in maintenance_exclude_tasks"
    - "maintenance_only is not defined or maintenance_only == vars.taskid"
    - "'postfix' in ansible_facts.packages"
  changed_when: "task.rc == 2"  # rc == 2 => file doesn't exist
  failed_when: "task.rc == 1"  # rc == 1 => postalias failed<|MERGE_RESOLUTION|>--- conflicted
+++ resolved
@@ -72,13 +72,8 @@
   ansible.builtin.find:
     paths:
       - /var/log
-<<<<<<< HEAD
     size: "{{ linux_allowed_large_logfiles_maxsize_mb }}"
-    follow: yes
-=======
-    size: 16m
     follow: true
->>>>>>> f9e7ee7c
   register: linux_large_logfiles
   changed_when: false
 
